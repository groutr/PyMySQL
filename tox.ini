--- conflicted
+++ resolved
@@ -2,12 +2,7 @@
 envlist = py26,py27,py33,py34,pypy,pypy3
 
 [testenv]
-<<<<<<< HEAD
-commands = ./runtests.py
-deps = unittest2
-passenv = USER
-=======
 commands = coverage run ./runtests.py
 deps = unittest2
        coverage
->>>>>>> ff542d73
+passenv = USER