--- conflicted
+++ resolved
@@ -2,14 +2,10 @@
 import os
 import json
 import pymysql
-<<<<<<< HEAD
 import re
-=======
 
 from .._compat import CPYTHON
 
-
->>>>>>> 2617fde2
 try:
     import unittest2 as unittest
 except ImportError:
