# Python implementation of the MySQL client-server protocol
# http://dev.mysql.com/doc/internals/en/client-server-protocol.html
# Error codes:
# http://dev.mysql.com/doc/refman/5.5/en/error-messages-client.html
from __future__ import print_function
from ._compat import PY2, range_type, text_type, str_type, JYTHON, IRONPYTHON

import errno
from functools import partial
import hashlib
import io
import os
import socket
import struct
import sys
import traceback
import warnings

from .charset import MBLENGTH, charset_by_name, charset_by_id
from .constants import CLIENT, COMMAND, FIELD_TYPE, SERVER_STATUS
<<<<<<< HEAD
from .util import byte2int, int2byte, lenenc_int
=======
>>>>>>> cfcd5b53
from .converters import (
    escape_item, encoders, decoders, escape_string, through)
from .cursors import Cursor
from .optionfile import Parser
from .util import byte2int, int2byte
from . import err

try:
    import ssl
    SSL_ENABLED = True
except ImportError:
    ssl = None
    SSL_ENABLED = False

try:
    import getpass
    DEFAULT_USER = getpass.getuser()
    del getpass
except ImportError:
    DEFAULT_USER = None


DEBUG = False

_py_version = sys.version_info[:2]


# socket.makefile() in Python 2 is not usable because very inefficient and
# bad behavior about timeout.
# XXX: ._socketio doesn't work under IronPython.
if _py_version == (2, 7) and not IRONPYTHON:
    # read method of file-like returned by sock.makefile() is very slow.
    # So we copy io-based one from Python 3.
    from ._socketio import SocketIO

    def _makefile(sock, mode):
        return io.BufferedReader(SocketIO(sock, mode))
elif _py_version == (2, 6):
    # Python 2.6 doesn't have fast io module.
    # So we make original one.
    class SockFile(object):
        def __init__(self, sock):
            self._sock = sock

        def read(self, n):
            read = self._sock.recv(n)
            if len(read) == n:
                return read
            while True:
                data = self._sock.recv(n-len(read))
                if not data:
                    return read
                read += data
                if len(read) == n:
                    return read

    def _makefile(sock, mode):
        assert mode == 'rb'
        return SockFile(sock)
else:
    # socket.makefile in Python 3 is nice.
    def _makefile(sock, mode):
        return sock.makefile(mode)


TEXT_TYPES = set([
    FIELD_TYPE.BIT,
    FIELD_TYPE.BLOB,
    FIELD_TYPE.LONG_BLOB,
    FIELD_TYPE.MEDIUM_BLOB,
    FIELD_TYPE.STRING,
    FIELD_TYPE.TINY_BLOB,
    FIELD_TYPE.VAR_STRING,
    FIELD_TYPE.VARCHAR])

sha_new = partial(hashlib.new, 'sha1')

NULL_COLUMN = 251
UNSIGNED_CHAR_COLUMN = 251
UNSIGNED_SHORT_COLUMN = 252
UNSIGNED_INT24_COLUMN = 253
UNSIGNED_INT64_COLUMN = 254

DEFAULT_CHARSET = 'latin1'

MAX_PACKET_LEN = 2**24-1


def dump_packet(data):
    def is_ascii(data):
        if 65 <= byte2int(data) <= 122:
            if isinstance(data, int):
                return chr(data)
            return data
        return '.'

    try:
        print("packet length:", len(data))
        print("method call[1]:", sys._getframe(1).f_code.co_name)
        print("method call[2]:", sys._getframe(2).f_code.co_name)
        print("method call[3]:", sys._getframe(3).f_code.co_name)
        print("method call[4]:", sys._getframe(4).f_code.co_name)
        print("method call[5]:", sys._getframe(5).f_code.co_name)
        print("-" * 88)
    except ValueError:
        pass
    dump_data = [data[i:i+16] for i in range_type(0, min(len(data), 256), 16)]
    for d in dump_data:
        print(' '.join(map(lambda x: "{:02X}".format(byte2int(x)), d)) +
              '   ' * (16 - len(d)) + ' ' * 2 +
              ' '.join(map(lambda x: "{}".format(is_ascii(x)), d)))
    print("-" * 88)
    print()


def _scramble(password, message):
    if not password:
        return b''
    if DEBUG: print('password=' + str(password))
    stage1 = sha_new(password).digest()
    stage2 = sha_new(stage1).digest()
    s = sha_new()
    s.update(message)
    s.update(stage2)
    result = s.digest()
    return _my_crypt(result, stage1)


def _my_crypt(message1, message2):
    length = len(message1)
    result = ''
    for i in range_type(length):
        x = (struct.unpack('B', message1[i:i+1])[0] ^
             struct.unpack('B', message2[i:i+1])[0])
        result += struct.pack('B', x)
    return result

# old_passwords support ported from libmysql/password.c
SCRAMBLE_LENGTH_323 = 8


class RandStruct_323(object):
    def __init__(self, seed1, seed2):
        self.max_value = 0x3FFFFFFF
        self.seed1 = seed1 % self.max_value
        self.seed2 = seed2 % self.max_value

    def my_rnd(self):
        self.seed1 = (self.seed1 * 3 + self.seed2) % self.max_value
        self.seed2 = (self.seed1 + self.seed2 + 33) % self.max_value
        return float(self.seed1) / float(self.max_value)


def _scramble_323(password, message):
    hash_pass = _hash_password_323(password)
    hash_message = _hash_password_323(message[:SCRAMBLE_LENGTH_323])
    hash_pass_n = struct.unpack(">LL", hash_pass)
    hash_message_n = struct.unpack(">LL", hash_message)

    rand_st = RandStruct_323(hash_pass_n[0] ^ hash_message_n[0],
                             hash_pass_n[1] ^ hash_message_n[1])
    outbuf = io.BytesIO()
    for _ in range_type(min(SCRAMBLE_LENGTH_323, len(message))):
        outbuf.write(int2byte(int(rand_st.my_rnd() * 31) + 64))
    extra = int2byte(int(rand_st.my_rnd() * 31))
    out = outbuf.getvalue()
    outbuf = io.BytesIO()
    for c in out:
        outbuf.write(int2byte(byte2int(c) ^ byte2int(extra)))
    return outbuf.getvalue()


def _hash_password_323(password):
    nr = 1345345333
    add = 7
    nr2 = 0x12345671

    for c in [byte2int(x) for x in password if x not in (' ', '\t')]:
        nr ^= (((nr & 63) + add) * c) + (nr << 8) & 0xFFFFFFFF
        nr2 = (nr2 + ((nr2 << 8) ^ nr)) & 0xFFFFFFFF
        add = (add + c) & 0xFFFFFFFF

    r1 = nr & ((1 << 31) - 1)  # kill sign bits
    r2 = nr2 & ((1 << 31) - 1)
    return struct.pack(">LL", r1, r2)


def pack_int24(n):
    return struct.pack('<I', n)[:3]


class MysqlPacket(object):
    """Representation of a MySQL response packet.

    Provides an interface for reading/parsing the packet results.
    """
    __slots__ = ('_position', '_data')

    def __init__(self, data, encoding):
        self._position = 0
        self._data = data

    def get_all_data(self):
        return self._data

    def read(self, size):
        """Read the first 'size' bytes in packet and advance cursor past them."""
        result = self._data[self._position:(self._position+size)]
        if len(result) != size:
            error = ('Result length not requested length:\n'
                     'Expected=%s.  Actual=%s.  Position: %s.  Data Length: %s'
                     % (size, len(result), self._position, len(self._data)))
            if DEBUG:
                print(error)
                self.dump()
            raise AssertionError(error)
        self._position += size
        return result

    def read_all(self):
        """Read all remaining data in the packet.

        (Subsequent read() will return errors.)
        """
        result = self._data[self._position:]
        self._position = None  # ensure no subsequent read()
        return result

    def advance(self, length):
        """Advance the cursor in data buffer 'length' bytes."""
        new_position = self._position + length
        if new_position < 0 or new_position > len(self._data):
            raise Exception('Invalid advance amount (%s) for cursor.  '
                            'Position=%s' % (length, new_position))
        self._position = new_position

    def rewind(self, position=0):
        """Set the position of the data buffer cursor to 'position'."""
        if position < 0 or position > len(self._data):
            raise Exception("Invalid position to rewind cursor to: %s." % position)
        self._position = position

    def get_bytes(self, position, length=1):
        """Get 'length' bytes starting at 'position'.

        Position is start of payload (first four packet header bytes are not
        included) starting at index '0'.

        No error checking is done.  If requesting outside end of buffer
        an empty string (or string shorter than 'length') may be returned!
        """
        return self._data[position:(position+length)]

    if PY2:
        def read_uint8(self):
            result = ord(self._data[self._position])
            self._position += 1
            return result
    else:
        def read_uint8(self):
            result = self._data[self._position]
            self._position += 1
            return result

    def read_uint16(self):
        result = struct.unpack_from('<H', self._data, self._position)[0]
        self._position += 2
        return result

    def read_uint24(self):
        low, high = struct.unpack_from('<HB', self._data, self._position)
        self._position += 3
        return low + (high << 16)

    def read_uint32(self):
        result = struct.unpack_from('<I', self._data, self._position)[0]
        self._position += 4
        return result

    def read_uint64(self):
        result = struct.unpack_from('<Q', self._data, self._position)[0]
        self._position += 8
        return result

    def read_string(self):
        end_pos = self._data.find('\0', self._position)
        if end_pos < 0:
            return None
        result = self._data[self._position:end_pos]
        self._position = end_pos + 1
        return result

    def read_length_encoded_integer(self):
        """Read a 'Length Coded Binary' number from the data buffer.

        Length coded numbers can be anywhere from 1 to 9 bytes depending
        on the value of the first byte.
        """
        c = self.read_uint8()
        if c == NULL_COLUMN:
            return None
        if c < UNSIGNED_CHAR_COLUMN:
            return c
        elif c == UNSIGNED_SHORT_COLUMN:
            return self.read_uint16()
        elif c == UNSIGNED_INT24_COLUMN:
            return self.read_uint24()
        elif c == UNSIGNED_INT64_COLUMN:
            return self.read_uint64()

    def read_length_coded_string(self):
        """Read a 'Length Coded String' from the data buffer.

        A 'Length Coded String' consists first of a length coded
        (unsigned, positive) integer represented in 1-9 bytes followed by
        that many bytes of binary data.  (For example "cat" would be "3cat".)
        """
        length = self.read_length_encoded_integer()
        if length is None:
            return None
        return self.read(length)

    def read_struct(self, fmt):
        s = struct.Struct(fmt)
        result = s.unpack_from(self._data, self._position)
        self._position += s.size
        return result

    def is_ok_packet(self):
        return self._data[0:1] == b'\0'

    def is_eof_packet(self):
        # http://dev.mysql.com/doc/internals/en/generic-response-packets.html#packet-EOF_Packet
        # Caution: \xFE may be LengthEncodedInteger.
        # If \xFE is LengthEncodedInteger header, 8bytes followed.
        return self._data[0:1] == b'\xfe'

    def is_resultset_packet(self):
        field_count = ord(self._data[0:1])
        return 1 <= field_count <= 250

    def is_load_local_packet(self):
        return self._data[0:1] == b'\xfb'

    def is_error_packet(self):
        return self._data[0:1] == b'\xff'

    def check_error(self):
        if self.is_error_packet():
            self.rewind()
            self.advance(1)  # field_count == error (we already know that)
            errno = self.read_uint16()
            if DEBUG: print("errno =", errno)
            err.raise_mysql_exception(self._data)

    def dump(self):
        dump_packet(self._data)


class FieldDescriptorPacket(MysqlPacket):
    """A MysqlPacket that represents a specific column's metadata in the result.

    Parsing is automatically done and the results are exported via public
    attributes on the class such as: db, table_name, name, length, type_code.
    """

    def __init__(self, data, encoding):
        MysqlPacket.__init__(self, data, encoding)
        self.__parse_field_descriptor(encoding)

    def __parse_field_descriptor(self, encoding):
        """Parse the 'Field Descriptor' (Metadata) packet.

        This is compatible with MySQL 4.1+ (not compatible with MySQL 4.0).
        """
        self.catalog = self.read_length_coded_string()
        self.db = self.read_length_coded_string()
        self.table_name = self.read_length_coded_string().decode(encoding)
        self.org_table = self.read_length_coded_string().decode(encoding)
        self.name = self.read_length_coded_string().decode(encoding)
        self.org_name = self.read_length_coded_string().decode(encoding)
        self.charsetnr, self.length, self.type_code, self.flags, self.scale = (
            self.read_struct('<xHIBHBxx'))
        # 'default' is a length coded binary and is still in the buffer?
        # not used for normal result sets...

    def description(self):
        """Provides a 7-item tuple compatible with the Python PEP249 DB Spec."""
        return (
            self.name,
            self.type_code,
            None,  # TODO: display_length; should this be self.length?
            self.get_column_length(),  # 'internal_size'
            self.get_column_length(),  # 'precision'  # TODO: why!?!?
            self.scale,
            self.flags % 2 == 0)

    def get_column_length(self):
        if self.type_code == FIELD_TYPE.VAR_STRING:
            mblen = MBLENGTH.get(self.charsetnr, 1)
            return self.length // mblen
        return self.length

    def __str__(self):
        return ('%s %r.%r.%r, type=%s, flags=%x'
                % (self.__class__, self.db, self.table_name, self.name,
                   self.type_code, self.flags))


class OKPacketWrapper(object):
    """
    OK Packet Wrapper. It uses an existing packet object, and wraps
    around it, exposing useful variables while still providing access
    to the original packet objects variables and methods.
    """

    def __init__(self, from_packet):
        if not from_packet.is_ok_packet():
            raise ValueError('Cannot create ' + str(self.__class__.__name__) +
                             ' object from invalid packet type')

        self.packet = from_packet
        self.packet.advance(1)

        self.affected_rows = self.packet.read_length_encoded_integer()
        self.insert_id = self.packet.read_length_encoded_integer()
        self.server_status, self.warning_count = self.read_struct('<HH')
        self.message = self.packet.read_all()
        self.has_next = self.server_status & SERVER_STATUS.SERVER_MORE_RESULTS_EXISTS

    def __getattr__(self, key):
        return getattr(self.packet, key)


class EOFPacketWrapper(object):
    """
    EOF Packet Wrapper. It uses an existing packet object, and wraps
    around it, exposing useful variables while still providing access
    to the original packet objects variables and methods.
    """

    def __init__(self, from_packet):
        if not from_packet.is_eof_packet():
            raise ValueError(
                "Cannot create '{0}' object from invalid packet type".format(
                    self.__class__))

        self.packet = from_packet
        self.warning_count, self.server_status = self.packet.read_struct('<xhh')
        if DEBUG: print("server_status=", self.server_status)
        self.has_next = self.server_status & SERVER_STATUS.SERVER_MORE_RESULTS_EXISTS

    def __getattr__(self, key):
        return getattr(self.packet, key)


class LoadLocalPacketWrapper(object):
    """
    Load Local Packet Wrapper. It uses an existing packet object, and wraps
    around it, exposing useful variables while still providing access
    to the original packet objects variables and methods.
    """

    def __init__(self, from_packet):
        if not from_packet.is_load_local_packet():
            raise ValueError(
                "Cannot create '{0}' object from invalid packet type".format(
                    self.__class__))

        self.packet = from_packet
        self.filename = self.packet.get_all_data()[1:]
        if DEBUG: print("filename=", self.filename)

    def __getattr__(self, key):
        return getattr(self.packet, key)


class Connection(object):
    """
    Representation of a socket with a mysql server.

    The proper way to get an instance of this class is to call
    connect().

    """

    socket = None

    def __init__(self, host="localhost", user=None, password="",
                 database=None, port=3306, unix_socket=None,
                 charset='', sql_mode=None,
                 read_default_file=None, conv=decoders, use_unicode=None,
                 client_flag=0, cursorclass=Cursor, init_command=None,
                 connect_timeout=None, ssl=None, read_default_group=None,
                 compress=None, named_pipe=None, no_delay=None,
                 autocommit=False, db=None, passwd=None, local_infile=False,
                 max_allowed_packet=16*1024*1024, defer_connect=False,
                 plugin_map={}):
        """
        Establish a connection to the MySQL database. Accepts several
        arguments:

        host: Host where the database server is located
        user: Username to log in as
        password: Password to use.
        database: Database to use, None to not use a particular one.
        port: MySQL port to use, default is usually OK.
        unix_socket: Optionally, you can use a unix socket rather than TCP/IP.
        charset: Charset you want to use.
        sql_mode: Default SQL_MODE to use.
        read_default_file:
            Specifies  my.cnf file to read these parameters from under the [client] section.
        conv:
            Decoders dictionary to use instead of the default one.
            This is used to provide custom marshalling of types. See converters.
        use_unicode:
            Whether or not to default to unicode strings.
            This option defaults to true for Py3k.
        client_flag: Custom flags to send to MySQL. Find potential values in constants.CLIENT.
        cursorclass: Custom cursor class to use.
        init_command: Initial SQL statement to run when connection is established.
        connect_timeout: Timeout before throwing an exception when connecting.
        ssl:
            A dict of arguments similar to mysql_ssl_set()'s parameters.
            For now the capath and cipher arguments are not supported.
        read_default_group: Group to read from in the configuration file.
        compress; Not supported
        named_pipe: Not supported
        no_delay: Disable Nagle's algorithm on the socket. (deprecated, default: True)
        autocommit: Autocommit mode. None means use server default. (default: False)
        local_infile: Boolean to enable the use of LOAD DATA LOCAL command. (default: False)
        max_allowed_packet: Max size of packet sent to server in bytes. (default: 16MB)
        defer_connect: Don't explicitly connect on contruction - wait for connect call.
            (default: False)
        plugin_map: Map of plugin names to a class that processes that plugin. The class
            will take the Connection object as the argument to the constructor. The class
            needs an authenticate method taking an authentication packet as an argument.
            For the dialog plugin, a prompt(echo, prompt) method can be used (if no
            authenticate method) for returning a string from the user.

        db: Alias for database. (for compatibility to MySQLdb)
        passwd: Alias for password. (for compatibility to MySQLdb)
        """
        if no_delay is not None:
            warnings.warn("no_delay option is deprecated", DeprecationWarning)
            no_delay = bool(no_delay)
        else:
            no_delay = True

        if use_unicode is None and sys.version_info[0] > 2:
            use_unicode = True

        if db is not None and database is None:
            database = db
        if passwd is not None and not password:
            password = passwd

        if compress or named_pipe:
            raise NotImplementedError("compress and named_pipe arguments are not supported")

        if local_infile:
            client_flag |= CLIENT.LOCAL_FILES

        if ssl and ('capath' in ssl or 'cipher' in ssl):
            raise NotImplementedError('ssl options capath and cipher are not supported')

        self.ssl = False
        if ssl:
            if not SSL_ENABLED:
                raise NotImplementedError("ssl module not found")
            self.ssl = True
            client_flag |= CLIENT.SSL
            for k in ('key', 'cert', 'ca'):
                v = None
                if k in ssl:
                    v = ssl[k]
                setattr(self, k, v)

        if read_default_group and not read_default_file:
            if sys.platform.startswith("win"):
                read_default_file = "c:\\my.ini"
            else:
                read_default_file = "/etc/my.cnf"

        if read_default_file:
            if not read_default_group:
                read_default_group = "client"

            cfg = Parser()
            cfg.read(os.path.expanduser(read_default_file))

            def _config(key, arg):
                if arg:
                    return arg
                try:
                    return cfg.get(read_default_group, key)
                except Exception:
                    return arg

            user = _config("user", user)
            password = _config("password", password)
            host = _config("host", host)
            database = _config("database", database)
            unix_socket = _config("socket", unix_socket)
            port = int(_config("port", port))
            charset = _config("default-character-set", charset)

        self.host = host
        self.port = port
        self.user = user or DEFAULT_USER
        self.password = password or ""
        self.db = database
        self.no_delay = no_delay
        self.unix_socket = unix_socket
        if charset:
            self.charset = charset
            self.use_unicode = True
        else:
            self.charset = DEFAULT_CHARSET
            self.use_unicode = False

        if use_unicode is not None:
            self.use_unicode = use_unicode

        self.encoding = charset_by_name(self.charset).encoding

        client_flag |= CLIENT.CAPABILITIES | CLIENT.MULTI_STATEMENTS
        if self.db:
            client_flag |= CLIENT.CONNECT_WITH_DB
        self.client_flag = client_flag

        self.cursorclass = cursorclass
        self.connect_timeout = connect_timeout

        self._result = None
        self._affected_rows = 0
        self.host_info = "Not connected"

        #: specified autocommit mode. None means use server default.
        self.autocommit_mode = autocommit

        self.encoders = encoders  # Need for MySQLdb compatibility.
        self.decoders = conv
        self.sql_mode = sql_mode
        self.init_command = init_command
        self.max_allowed_packet = max_allowed_packet
        self.plugin_map = plugin_map
        if not defer_connect:
            self.connect()

    def close(self):
        """Send the quit message and close the socket"""
        if self.socket is None:
            raise err.Error("Already closed")
        send_data = struct.pack('<iB', 1, COMMAND.COM_QUIT)
        try:
            self._write_bytes(send_data)
        except Exception:
            pass
        finally:
            sock = self.socket
            self.socket = None
            self._rfile = None
            sock.close()

    @property
    def open(self):
        return self.socket is not None

    def __del__(self):
        if self.socket:
            try:
                self.socket.close()
            except:
                pass
        self.socket = None
        self._rfile = None

    def autocommit(self, value):
        self.autocommit_mode = bool(value)
        current = self.get_autocommit()
        self.next_packet = 1
        if value != current:
            self._send_autocommit_mode()

    def get_autocommit(self):
        return bool(self.server_status &
                    SERVER_STATUS.SERVER_STATUS_AUTOCOMMIT)

    def _read_ok_packet(self):
        pkt = self._read_packet()
        if not pkt.is_ok_packet():
            raise err.OperationalError(2014, "Command Out of Sync")
        ok = OKPacketWrapper(pkt)
        self.server_status = ok.server_status
        return ok

    def _send_autocommit_mode(self):
        """Set whether or not to commit after every execute()"""
        self._execute_command(COMMAND.COM_QUERY, "SET AUTOCOMMIT = %s" %
                              self.escape(self.autocommit_mode))
        self._read_ok_packet()

    def begin(self):
        """Begin transaction."""
        self._execute_command(COMMAND.COM_QUERY, "BEGIN")
        self._read_ok_packet()

    def commit(self):
        """Commit changes to stable storage"""
        self._execute_command(COMMAND.COM_QUERY, "COMMIT")
        self._read_ok_packet()

    def rollback(self):
        """Roll back the current transaction"""
        self._execute_command(COMMAND.COM_QUERY, "ROLLBACK")
        self._read_ok_packet()

    def show_warnings(self):
        """SHOW WARNINGS"""
        self._execute_command(COMMAND.COM_QUERY, "SHOW WARNINGS")
        result = MySQLResult(self)
        result.read()
        return result.rows

    def select_db(self, db):
        '''Set current db'''
        self._execute_command(COMMAND.COM_INIT_DB, db)
        self._read_ok_packet()

    def escape(self, obj, mapping=None):
        """Escape whatever value you pass to it"""
        if isinstance(obj, str_type):
            return "'" + self.escape_string(obj) + "'"
        return escape_item(obj, self.charset, mapping=mapping)

    def literal(self, obj):
        '''Alias for escape()'''
        return self.escape(obj)

    def escape_string(self, s):
        if (self.server_status &
                SERVER_STATUS.SERVER_STATUS_NO_BACKSLASH_ESCAPES):
            return s.replace("'", "''")
        return escape_string(s)

    def cursor(self, cursor=None):
        """Create a new cursor to execute queries with"""
        if cursor:
            return cursor(self)
        return self.cursorclass(self)

    def __enter__(self):
        """Context manager that returns a Cursor"""
        return self.cursor()

    def __exit__(self, exc, value, traceback):
        """On successful exit, commit. On exception, rollback"""
        if exc:
            self.rollback()
        else:
            self.commit()

    # The following methods are INTERNAL USE ONLY (called from Cursor)
    def query(self, sql, unbuffered=False):
        # if DEBUG:
        #     print("DEBUG: sending query:", sql)
        self.next_packet = 1
        if isinstance(sql, text_type) and not (JYTHON or IRONPYTHON):
            if PY2:
                sql = sql.encode(self.encoding)
            else:
                sql = sql.encode(self.encoding, 'surrogateescape')
        self._execute_command(COMMAND.COM_QUERY, sql)
        self._affected_rows = self._read_query_result(unbuffered=unbuffered)
        self.next_packet = 1
        return self._affected_rows

    def next_result(self, unbuffered=False):
        self._affected_rows = self._read_query_result(unbuffered=unbuffered)
        return self._affected_rows

    def affected_rows(self):
        return self._affected_rows

    def kill(self, thread_id):
        arg = struct.pack('<I', thread_id)
        self._execute_command(COMMAND.COM_PROCESS_KILL, arg)
        return self._read_ok_packet()

    def ping(self, reconnect=True):
        """Check if the server is alive"""
        if self.socket is None:
            if reconnect:
                self.connect()
                reconnect = False
            else:
                raise err.Error("Already closed")
        try:
            self._execute_command(COMMAND.COM_PING, "")
            return self._read_ok_packet()
        except Exception:
            if reconnect:
                self.connect()
                return self.ping(False)
            else:
                raise

    def set_charset(self, charset):
        # Make sure charset is supported.
        encoding = charset_by_name(charset).encoding

        self._execute_command(COMMAND.COM_QUERY, "SET NAMES %s" % self.escape(charset))
        self._read_packet()
        self.charset = charset
        self.encoding = encoding

    def connect(self, sock=None):
        try:
            if sock is None:
                if self.unix_socket and self.host in ('localhost', '127.0.0.1'):
                    sock = socket.socket(socket.AF_UNIX, socket.SOCK_STREAM)
                    sock.settimeout(self.connect_timeout)
                    sock.connect(self.unix_socket)
                    self.host_info = "Localhost via UNIX socket"
                    if DEBUG: print('connected using unix_socket')
                else:
                    while True:
                        try:
                            sock = socket.create_connection(
                                (self.host, self.port), self.connect_timeout)
                            break
                        except (OSError, IOError) as e:
                            if e.errno == errno.EINTR:
                                continue
                            raise
                    self.host_info = "socket %s:%d" % (self.host, self.port)
                    if DEBUG: print('connected using socket')
                    if self.no_delay:
                        sock.setsockopt(socket.IPPROTO_TCP, socket.TCP_NODELAY, 1)
                sock.settimeout(None)
                sock.setsockopt(socket.SOL_SOCKET, socket.SO_KEEPALIVE, 1)
            self.socket = sock
            self._rfile = _makefile(sock, 'rb')
            self.next_packet = 0

            self._get_server_information()
            self._request_authentication()

            if self.sql_mode is not None:
                c = self.cursor()
                c.execute("SET sql_mode=%s", (self.sql_mode,))

            if self.init_command is not None:
                c = self.cursor()
                c.execute(self.init_command)
                c.close()
                self.commit()

            if self.autocommit_mode is not None:
                self.autocommit(self.autocommit_mode)
        except BaseException as e:
            self._rfile = None
            if sock is not None:
                try:
                    sock.close()
                except:
                    pass

            if isinstance(e, (OSError, IOError, socket.error)):
                exc = err.OperationalError(
                        2003,
                        "Can't connect to MySQL server on %r (%s)" % (
                            self.host, e))
                # Keep original exception and traceback to investigate error.
                exc.original_exception = e
                exc.traceback = traceback.format_exc()
                if DEBUG: print(exc.traceback)
                raise exc

            # If e is neither DatabaseError or IOError, It's a bug.
            # But raising AssertionError hides original error.
            # So just reraise it.
            raise

    def write_packet(self, data):
        """Writes an entire "mysql packet" in its entirety to the network
        addings its length and sequence number. Intended for use by plugins
        only.
        """
        data = pack_int24(len(data)) + int2byte(self.next_packet) + data
        if DEBUG: dump_packet(data)

        self._write_bytes(data)
        self.next_packet = (self.next_packet + 1) % 256

    def _read_packet(self, packet_type=MysqlPacket):
        """Read an entire "mysql packet" in its entirety from the network
        and return a MysqlPacket type that represents the results.
        """
        buff = b''
        while True:
            packet_header = self._read_bytes(4)
            if DEBUG: dump_packet(packet_header)
            btrl, btrh, packet_number = struct.unpack('<HBB', packet_header)
            bytes_to_read = btrl + (btrh << 16)
            recv_data = self._read_bytes(bytes_to_read)
            if DEBUG: dump_packet(recv_data)
            buff += recv_data
            # https://dev.mysql.com/doc/internals/en/sending-more-than-16mbyte.html
            if bytes_to_read == 0xffffff:
                continue
            if bytes_to_read < MAX_PACKET_LEN:
                break
        if packet_number != self.next_packet:
            pass
            #TODO: check sequence id
            #raise err.InternalError("Packet sequence number wrong - got %d expected %d" %
            #    (packet_number, self.next_packet))

        self.next_packet = (packet_number + 1) % 256
        packet = packet_type(buff, self.encoding)
        packet.check_error()
        return packet

    def _read_bytes(self, num_bytes):
        while True:
            try:
                data = self._rfile.read(num_bytes)
                break
            except (IOError, OSError) as e:
                if e.errno == errno.EINTR:
                    continue
                raise err.OperationalError(
                    2013,
                    "Lost connection to MySQL server during query (%s)" % (e,))
        if len(data) < num_bytes:
            raise err.OperationalError(
                2013, "Lost connection to MySQL server during query")
        return data

    def _write_bytes(self, data):
        try:
            self.socket.sendall(data)
        except IOError as e:
            raise err.OperationalError(2006, "MySQL server has gone away (%r)" % (e,))

    def _read_query_result(self, unbuffered=False):
        if unbuffered:
            try:
                result = MySQLResult(self)
                result.init_unbuffered_query()
            except:
                result.unbuffered_active = False
                result.connection = None
                raise
        else:
            result = MySQLResult(self)
            result.read()
        self._result = result
        if result.server_status is not None:
            self.server_status = result.server_status
        return result.affected_rows

    def insert_id(self):
        if self._result:
            return self._result.insert_id
        else:
            return 0

    def _execute_command(self, command, sql):
        if not self.socket:
            raise err.InterfaceError("(0, '')")

        # If the last query was unbuffered, make sure it finishes before
        # sending new commands
        if self._result is not None and self._result.unbuffered_active:
            warnings.warn("Previous unbuffered result was left incomplete")
            self._result._finish_unbuffered_query()

        if isinstance(sql, text_type):
            sql = sql.encode(self.encoding)

        chunk_size = min(self.max_allowed_packet, len(sql) + 1)  # +1 is for command

        prelude = struct.pack('<iB', chunk_size, command)
        self._write_bytes(prelude + sql[:chunk_size-1])
        if DEBUG: dump_packet(prelude + sql)

        self.next_packet = 1
        if chunk_size < self.max_allowed_packet:
            return

        seq_id = 1
        sql = sql[chunk_size-1:]
        while True:
            chunk_size = min(self.max_allowed_packet, len(sql))
            prelude = struct.pack('<i', chunk_size)[:3]
            data = prelude + int2byte(seq_id%256) + sql[:chunk_size]
            self._write_bytes(data)
            if DEBUG: dump_packet(data)
            sql = sql[chunk_size:]
            if not sql and chunk_size < self.max_allowed_packet:
                break
            seq_id += 1
        self.next_packet = seq_id%256

    def _request_authentication(self):
        # https://dev.mysql.com/doc/internals/en/connection-phase-packets.html#packet-Protocol::HandshakeResponse
        self.client_flag |= CLIENT.CAPABILITIES
        if self.server_version.startswith('5'):
            self.client_flag |= CLIENT.MULTI_RESULTS

        if self.user is None:
            raise ValueError("Did not specify a username")

        charset_id = charset_by_name(self.charset).id
        if isinstance(self.user, text_type):
            self.user = self.user.encode(self.encoding)

        data_init = struct.pack('<iIB23s', self.client_flag, 1, charset_id, b'')

        if self.ssl and self.server_capabilities & CLIENT.SSL:
            self.write_packet(data_init)

            cert_reqs = ssl.CERT_NONE if self.ca is None else ssl.CERT_REQUIRED
            self.socket = ssl.wrap_socket(self.socket, keyfile=self.key,
                                          certfile=self.cert,
                                          ssl_version=ssl.PROTOCOL_TLSv1,
                                          cert_reqs=cert_reqs,
                                          ca_certs=self.ca)
            self._rfile = _makefile(self.socket, 'rb')

        data = data_init + self.user + b'\0'

        authresp = ''
        if self.plugin_name == 'mysql_native_password':
            authresp = _scramble(self.password.encode('latin1'), self.salt)

        if self.server_capabilities & CLIENT.PLUGIN_AUTH_LENENC_CLIENT_DATA:
            data += lenenc_int(len(authresp))
            data += authresp
        elif self.server_capabilities & CLIENT.SECURE_CONNECTION:
            length = len(authresp)
            data += struct.pack('B', length)
            data += authresp
        else:
            data += authresp + int2byte(0)

        if self.db and self.server_capabilities & CLIENT.CONNECT_WITH_DB:
            if isinstance(self.db, text_type):
                self.db = self.db.encode(self.encoding)
            data += self.db + int2byte(0)

        if self.server_capabilities & CLIENT.PLUGIN_AUTH:
            data += self.plugin_name.encode('latin1') + int2byte(0)

        self.write_packet(data)

        auth_packet = self._read_packet()

        # if authentication method isn't accepted the first byte
        # will have the octet 254

        if auth_packet.is_eof_packet():
            # https://dev.mysql.com/doc/internals/en/connection-phase-packets.html#packet-Protocol::AuthSwitchRequest
            if self.server_capabilities & CLIENT.PLUGIN_AUTH:
                auth_packet.read_uint8() # 0xfe packet identifier
                plugin_name = auth_packet.read_string()
                auth_packet = self._process_auth(plugin_name, auth_packet)
            else:
                # send legacy handshake
                data = _scramble_323(self.password.encode('latin1'), self.salt) + b'\0'
                self.write_packet(data)
                auth_packet = self._read_packet()

    def _process_auth(self, plugin_name, auth_packet):
        plugin_class = self.plugin_map.get(plugin_name)
        if plugin_class:
            handler = plugin_class(self)
            try:
              return handler.authenticate(auth_pkt)
            except AttributeError:
                if plugin_name != 'dialog':
                    raise err.OperationalError(2059, "Authentication plugin '%s'" +
                              " not loaded: - missing authenticate method" % plugin)
        else:
            handler = None
        if plugin_name == "mysql_native_password":
            # https://dev.mysql.com/doc/internals/en/secure-password-authentication.html#packet-Authentication::Native41
            data = _scramble(self.password.encode('latin1'), auth_packet.read_all()) + int2byte(0)
        elif plugin_name == "mysql_old_password":
            # https://dev.mysql.com/doc/internals/en/old-password-authentication.html
            data = _scramble_323(self.password.encode('latin1'), auth_packet.read_all()) + b'\0'
        elif plugin_name == "mysql_clear_password":
            # https://dev.mysql.com/doc/internals/en/clear-text-authentication.html
            data = self.password.encode('latin1') + b'\0'
        elif plugin_name == "dialog":
            pkt = auth_packet
            while True:
                flag = pkt.read_uint8()
                echo = (flag & 0x06) == 0x02
                last = (flag & 0x01) == 0x01
                prompt = pkt.read_all()

                if prompt == "Password: ":
                    self.write_packet(self.password.encode('latin1') + b'\0')
                elif handler:
                    resp = 'no response - TypeError within plugin.prompt method'
                    try:
                        resp = handler.prompt(echo, prompt)
                        self.write_packet(resp + b'\0')
                    except AttributeError:
                        raise err.OperationalError(2059, "Authentication plugin '%s'" +
                                  " not loaded: - missing prompt method" % plugin_name)
                    except TypeError:
                        raise err.OperationalError(2061, "Authentication plugin '%s'" \
                                  " didn't respond with string. Returned '%r'" % (plugin_name, resp))
                else:
                    raise err.OperationalError(2059, "Authentication plugin '%s' not configured" % plugin_name)
                pkt = self._read_packet()
                pkt.check_error()
                if pkt.is_ok_packet() or last:
                    break
            return pkt
        else:
            raise err.OperationalError(2059, "Authentication plugin '%s' not configured" % plugin_name)

        self.write_packet(data)
        pkt = self._read_packet()
        pkt.check_error()
        return pkt

    # _mysql support
    def thread_id(self):
        return self.server_thread_id[0]

    def character_set_name(self):
        return self.charset

    def get_host_info(self):
        return self.host_info

    def get_proto_info(self):
        return self.protocol_version

    def _get_server_information(self):
        i = 0
        packet = self._read_packet()
        data = packet.get_all_data()

        if DEBUG: dump_packet(data)
        self.protocol_version = byte2int(data[i:i+1])
        i += 1

        server_end = data.find(int2byte(0), i)
        self.server_version = data[i:server_end].decode('latin1')
        i = server_end + 1

        self.server_thread_id = struct.unpack('<I', data[i:i+4])
        i += 4

        self.salt = data[i:i+8]
        i += 9  # 8 + 1(filler)

        self.server_capabilities = struct.unpack('<H', data[i:i+2])[0]
        i += 2

        if len(data) >= i + 6:
            lang, stat, cap_h, salt_len = struct.unpack('<BHHB', data[i:i+6])
            i += 6
            self.server_language = lang
            self.server_charset = charset_by_id(lang).name

            self.server_status = stat
            if DEBUG: print("server_status: %x" % stat)

            self.server_capabilities |= cap_h << 16
            if DEBUG: print("salt_len:", salt_len)
            salt_len = max(12, salt_len - 9)

        # reserved
        i += 10

        if len(data) >= i + salt_len:
            # salt_len includes auth_plugin_data_part_1 and filler
            self.salt += data[i:i+salt_len]
            i += salt_len

        i+=1
        # AUTH PLUGIN NAME may appear here.
        if self.server_capabilities & CLIENT.PLUGIN_AUTH and len(data) >= i:
            # Due to Bug#59453 the auth-plugin-name is missing the terminating
            # NUL-char in versions prior to 5.5.10 and 5.6.2.
            # ref: https://dev.mysql.com/doc/internals/en/connection-phase-packets.html#packet-Protocol::Handshake
            # didn't use version checks as mariadb is corrected and reports
            # earlier than those two.
            server_end = data.find(int2byte(0), i)
            if server_end < 0:
                # not found \0 and last field so take it all
                self.plugin_name = data[i:].decode('latin1')
            else:
                self.plugin_name = data[i:server_end].decode('latin1')
        else:
            self.plugin_name = ''

    def get_server_info(self):
        return self.server_version

    def get_plugin_name(self):
        return self.plugin_name

    Warning = err.Warning
    Error = err.Error
    InterfaceError = err.InterfaceError
    DatabaseError = err.DatabaseError
    DataError = err.DataError
    OperationalError = err.OperationalError
    IntegrityError = err.IntegrityError
    InternalError = err.InternalError
    ProgrammingError = err.ProgrammingError
    NotSupportedError = err.NotSupportedError


class MySQLResult(object):

    def __init__(self, connection):
        self.connection = connection
        self.affected_rows = None
        self.insert_id = None
        self.server_status = None
        self.warning_count = 0
        self.message = None
        self.field_count = 0
        self.description = None
        self.rows = None
        self.has_next = None
        self.unbuffered_active = False

    def __del__(self):
        if self.unbuffered_active:
            self._finish_unbuffered_query()

    def read(self):
        try:
            first_packet = self.connection._read_packet()

            if first_packet.is_ok_packet():
                self._read_ok_packet(first_packet)
            elif first_packet.is_load_local_packet():
                self._read_load_local_packet(first_packet)
            else:
                self._read_result_packet(first_packet)
        finally:
            self.connection = False

    def init_unbuffered_query(self):
        self.unbuffered_active = True
        first_packet = self.connection._read_packet()

        if first_packet.is_ok_packet():
            self._read_ok_packet(first_packet)
            self.unbuffered_active = False
            self.connection = None
        else:
            self.field_count = first_packet.read_length_encoded_integer()
            self._get_descriptions()

            # Apparently, MySQLdb picks this number because it's the maximum
            # value of a 64bit unsigned integer. Since we're emulating MySQLdb,
            # we set it to this instead of None, which would be preferred.
            self.affected_rows = 18446744073709551615

    def _read_ok_packet(self, first_packet):
        ok_packet = OKPacketWrapper(first_packet)
        self.affected_rows = ok_packet.affected_rows
        self.insert_id = ok_packet.insert_id
        self.server_status = ok_packet.server_status
        self.warning_count = ok_packet.warning_count
        self.message = ok_packet.message
        self.has_next = ok_packet.has_next

    def _read_load_local_packet(self, first_packet):
        load_packet = LoadLocalPacketWrapper(first_packet)
        sender = LoadLocalFile(load_packet.filename, self.connection)
        sender.send_data()

        ok_packet = self.connection._read_packet()
        if not ok_packet.is_ok_packet():
            raise err.OperationalError(2014, "Commands Out of Sync")
        self._read_ok_packet(ok_packet)

    def _check_packet_is_eof(self, packet):
        if packet.is_eof_packet():
            eof_packet = EOFPacketWrapper(packet)
            self.warning_count = eof_packet.warning_count
            self.has_next = eof_packet.has_next
            return True
        return False

    def _read_result_packet(self, first_packet):
        self.field_count = first_packet.read_length_encoded_integer()
        self._get_descriptions()
        self._read_rowdata_packet()

    def _read_rowdata_packet_unbuffered(self):
        # Check if in an active query
        if not self.unbuffered_active:
            return

        # EOF
        packet = self.connection._read_packet()
        if self._check_packet_is_eof(packet):
            self.unbuffered_active = False
            self.connection = None
            self.rows = None
            return

        row = self._read_row_from_packet(packet)
        self.affected_rows = 1
        self.rows = (row,)  # rows should tuple of row for MySQL-python compatibility.
        return row

    def _finish_unbuffered_query(self):
        # After much reading on the MySQL protocol, it appears that there is,
        # in fact, no way to stop MySQL from sending all the data after
        # executing a query, so we just spin, and wait for an EOF packet.
        while self.unbuffered_active:
            packet = self.connection._read_packet()
            if self._check_packet_is_eof(packet):
                self.unbuffered_active = False
                self.connection = None  # release reference to kill cyclic reference.

    def _read_rowdata_packet(self):
        """Read a rowdata packet for each data row in the result set."""
        rows = []
        while True:
            packet = self.connection._read_packet()
            if self._check_packet_is_eof(packet):
                self.connection = None  # release reference to kill cyclic reference.
                break
            rows.append(self._read_row_from_packet(packet))

        self.affected_rows = len(rows)
        self.rows = tuple(rows)

    def _read_row_from_packet(self, packet):
        row = []
        for encoding, converter in self.converters:
            data = packet.read_length_coded_string()
            if data is not None:
                if encoding is not None:
                    data = data.decode(encoding)
                if DEBUG: print("DEBUG: DATA = ", data)
                if converter is not None:
                    data = converter(data)
            row.append(data)
        return tuple(row)

    def _get_descriptions(self):
        """Read a column descriptor packet for each column in the result."""
        self.fields = []
        self.converters = []
        use_unicode = self.connection.use_unicode
        description = []
        for i in range_type(self.field_count):
            field = self.connection._read_packet(FieldDescriptorPacket)
            self.fields.append(field)
            description.append(field.description())
            field_type = field.type_code
            if use_unicode:
                if field_type in TEXT_TYPES:
                    charset = charset_by_id(field.charsetnr)
                    if charset.is_binary:
                        # TEXTs with charset=binary means BINARY types.
                        encoding = None
                    else:
                        encoding = charset.encoding
                else:
                    encoding = 'ascii'
            else:
                encoding = None
            converter = self.connection.decoders.get(field_type)
            if converter is through:
                converter = None
            if DEBUG: print("DEBUG: field={}, converter={}".format(field, converter))
            self.converters.append((encoding, converter))

        eof_packet = self.connection._read_packet()
        assert eof_packet.is_eof_packet(), 'Protocol error, expecting EOF'
        self.description = tuple(description)


class LoadLocalFile(object):
    def __init__(self, filename, connection):
        self.filename = filename
        self.connection = connection

    def send_data(self):
        """Send data packets from the local file to the server"""
        if not self.connection.socket:
            raise err.InterfaceError("(0, '')")

        # sequence id is 2 as we already sent a query packet
        seq_id = 2
        try:
            with open(self.filename, 'rb') as open_file:
                chunk_size = self.connection.max_allowed_packet
                packet = b""

                while True:
                    chunk = open_file.read(chunk_size)
                    if not chunk:
                        break
                    packet = struct.pack('<i', len(chunk))[:3] + int2byte(seq_id)
                    format_str = '!{0}s'.format(len(chunk))
                    packet += struct.pack(format_str, chunk)
                    self.connection._write_bytes(packet)
                    seq_id = (seq_id + 1) % 256
        except IOError:
            raise err.OperationalError(1017, "Can't find file '{0}'".format(self.filename))
        finally:
            # send the empty packet to signify we are done sending data
            packet = struct.pack('<i', 0)[:3] + int2byte(seq_id)
            self.connection._write_bytes(packet)
            self.next_packet = (seq_id + 1) % 256<|MERGE_RESOLUTION|>--- conflicted
+++ resolved
@@ -18,15 +18,11 @@
 
 from .charset import MBLENGTH, charset_by_name, charset_by_id
 from .constants import CLIENT, COMMAND, FIELD_TYPE, SERVER_STATUS
-<<<<<<< HEAD
-from .util import byte2int, int2byte, lenenc_int
-=======
->>>>>>> cfcd5b53
 from .converters import (
     escape_item, encoders, decoders, escape_string, through)
 from .cursors import Cursor
 from .optionfile import Parser
-from .util import byte2int, int2byte
+from .util import byte2int, int2byte, lenenc_int
 from . import err
 
 try:
