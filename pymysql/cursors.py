# -*- coding: utf-8 -*-
from __future__ import print_function, absolute_import
import re

from ._compat import range_type

from .err import (
    Warning, Error, InterfaceError, DataError,
    DatabaseError, OperationalError, IntegrityError, InternalError,
    NotSupportedError, ProgrammingError)

insert_values = re.compile(r'\svalues\s*(\(.+\))', re.IGNORECASE)


class Cursor(object):
    '''
    This is the object you use to interact with the database.
    '''
    def __init__(self, connection):
        '''
        Do not create an instance of a Cursor yourself. Call
        connections.Connection.cursor().
        '''
        from weakref import ref
        self.connection = ref(connection)
        self.description = None
        self.rownumber = 0
        self.rowcount = -1
        self.arraysize = 1
        self._executed = None
        self._result = None
        self._rows = None

    def __del__(self):
        '''
        When this gets GC'd close it.
        '''
        self.close()

    def close(self):
        '''
        Closing a cursor just exhausts all remaining data.
        '''
        conn = self.connection
        if conn is None:
            return
        if conn() is None:
            self.connection = None
            return

        try:
            while self.nextset():
                pass
        finally:
            self.connection = None

    def _get_db(self):
        if not self.connection:
            raise ProgrammingError("cursor closed")
        con = self.connection()
        if con is None:
            raise ProgrammingError("Connection closed")
        return con

    def _check_executed(self):
        if not self._executed:
            raise ProgrammingError("execute() first")

    def setinputsizes(self, *args):
        """Does nothing, required by DB API."""

    def setoutputsizes(self, *args):
        """Does nothing, required by DB API."""

    def nextset(self):
        ''' Get the next query set '''
        conn = self._get_db()
        current_result = self._result
        if current_result is None or current_result is not conn._result:
            return None
        if not current_result.has_next:
            return None
        conn.next_result()
        self._do_get_result()
        return True

    def execute(self, query, args=None):
        ''' Execute a query '''
        conn = self._get_db()

        while self.nextset():
            pass

        # TODO: make sure that conn.escape is correct

        if args is not None:
            if isinstance(args, (tuple, list)):
                escaped_args = tuple(conn.escape(arg) for arg in args)
            elif isinstance(args, dict):
                escaped_args = dict((key, conn.escape(val)) for (key, val) in args.items())
            else:
                #If it's not a dictionary let's try escaping it anyways.
                #Worst case it will throw a Value error
                escaped_args = conn.escape(args)
            query = query % escaped_args

        result = self._query(query)
        self._executed = query
        return result

    def executemany(self, query, args):
        ''' Run several data against one query '''
        if not args:
            return

        self.rowcount = sum(self.execute(query, arg) for arg in args)
        return self.rowcount

    def callproc(self, procname, args=()):
        """Execute stored procedure procname with args

        procname -- string, name of procedure to execute on server

        args -- Sequence of parameters to use with procedure

        Returns the original args.

        Compatibility warning: PEP-249 specifies that any modified
        parameters must be returned. This is currently impossible
        as they are only available by storing them in a server
        variable and then retrieved by a query. Since stored
        procedures return zero or more result sets, there is no
        reliable way to get at OUT or INOUT parameters via callproc.
        The server variables are named @_procname_n, where procname
        is the parameter above and n is the position of the parameter
        (from zero). Once all result sets generated by the procedure
        have been fetched, you can issue a SELECT @_procname_0, ...
        query using .execute() to get any OUT or INOUT values.

        Compatibility warning: The act of calling a stored procedure
        itself creates an empty result set. This appears after any
        result sets generated by the procedure. This is non-standard
        behavior with respect to the DB-API. Be sure to use nextset()
        to advance through all result sets; otherwise you may get
        disconnected.
        """
        conn = self._get_db()
        for index, arg in enumerate(args):
            q = "SET @_%s_%d=%s" % (procname, index, conn.escape(arg))
            self._query(q)
            self.nextset()

        q = "CALL %s(%s)" % (procname,
                             ','.join(['@_%s_%d' % (procname, i)
                                       for i in range_type(len(args))]))
        self._query(q)
        self._executed = q
        return args

    def fetchone(self):
        ''' Fetch the next row '''
        self._check_executed()
        if self._rows is None or self.rownumber >= len(self._rows):
            return None
        result = self._rows[self.rownumber]
        self.rownumber += 1
        return result

    def fetchmany(self, size=None):
        ''' Fetch several rows '''
        self._check_executed()
        if self._rows is None:
            return None
        end = self.rownumber + (size or self.arraysize)
        result = self._rows[self.rownumber:end]
        self.rownumber = min(end, len(self._rows))
        return result

    def fetchall(self):
        ''' Fetch all the rows '''
        self._check_executed()
        if self._rows is None:
            return None
        if self.rownumber:
            result = self._rows[self.rownumber:]
        else:
            result = self._rows
        self.rownumber = len(self._rows)
        return result

    def scroll(self, value, mode='relative'):
        self._check_executed()
        if mode == 'relative':
            r = self.rownumber + value
        elif mode == 'absolute':
            r = value
        else:
            raise ProgrammingError("unknown scroll mode %s" % mode)

        if not (0 <= r < len(self._rows)):
            raise IndexError("out of range")
        self.rownumber = r

    def _query(self, q):
        conn = self._get_db()
        conn.query(q)
        self._do_get_result()
        return self.rowcount

    def _do_get_result(self):
        conn = self._get_db()

        self.rownumber = 0
        self._result = result = conn._result

        self.rowcount = result.affected_rows
        self.description = result.description
        self.lastrowid = result.insert_id
        self._rows = result.rows

    def __iter__(self):
        return iter(self.fetchone, None)

    Warning = Warning
    Error = Error
    InterfaceError = InterfaceError
    DatabaseError = DatabaseError
    DataError = DataError
    OperationalError = OperationalError
    IntegrityError = IntegrityError
    InternalError = InternalError
    ProgrammingError = ProgrammingError
    NotSupportedError = NotSupportedError


class DictCursor(Cursor):
    """A cursor which returns results as a dictionary"""
    # You can override this to use OrderedDict or other dict-like types.
    dict_type = dict

    def execute(self, query, args=None):
        result = super(DictCursor, self).execute(query, args)
        if self.description:
            self._fields = [field[0] for field in self.description]
        return result

    def fetchone(self):
        ''' Fetch the next row '''
        self._check_executed()
        if self._rows is None or self.rownumber >= len(self._rows):
            return None
        result = self.dict_type(zip(self._fields, self._rows[self.rownumber]))
        self.rownumber += 1
        return result

    def fetchmany(self, size=None):
        ''' Fetch several rows '''
        self._check_executed()
        if self._rows is None:
            return None
        end = self.rownumber + (size or self.arraysize)
        result = [self.dict_type(zip(self._fields, r)) for r in self._rows[self.rownumber:end]]
        self.rownumber = min(end, len(self._rows))
        return result

    def fetchall(self):
        ''' Fetch all the rows '''
        self._check_executed()
        if self._rows is None:
            return None
        if self.rownumber:
            result = [self.dict_type(zip(self._fields, r)) for r in self._rows[self.rownumber:]]
        else:
            result = [self.dict_type(zip(self._fields, r)) for r in self._rows]
        self.rownumber = len(self._rows)
        return result


class SSCursor(Cursor):
    """
    Unbuffered Cursor, mainly useful for queries that return a lot of data,
    or for connections to remote servers over a slow network.

    Instead of copying every row of data into a buffer, this will fetch
    rows as needed. The upside of this, is the client uses much less memory,
    and rows are returned much faster when traveling over a slow network,
    or if the result set is very big.

    There are limitations, though. The MySQL protocol doesn't support
    returning the total number of rows, so the only way to tell how many rows
    there are is to iterate over every row returned. Also, it currently isn't
    possible to scroll backwards, as only the current row is held in memory.
    """

    def close(self):
        conn = self._get_db()
<<<<<<< HEAD
        conn._result._finish_unbuffered_query()

=======
        if conn._result is not None:
            conn._result._finish_unbuffered_query()
        
>>>>>>> c2786bff
        try:
            while self.nextset():
                pass
        except Exception:
            pass

    def _query(self, q):
        conn = self._get_db()
        conn.query(q, unbuffered=True)
        self._do_get_result()
        return self.rowcount

    def read_next(self):
        """ Read next row """
        conn = self._get_db()
        conn._result._read_rowdata_packet_unbuffered()
        return conn._result.rows

    def fetchone(self):
        """ Fetch next row """
        self._check_executed()
        row = self.read_next()
        if row is None:
            return None
        self.rownumber += 1
        return row

    def fetchall(self):
        """
        Fetch all, as per MySQLdb. Pretty useless for large queries, as
        it is buffered. See fetchall_unbuffered(), if you want an unbuffered
        generator version of this method.

        """
        rows = []
        while True:
            row = self.fetchone()
            if row is None:
                break
            rows.append(row)
        return rows

    def fetchall_unbuffered(self):
        """
        Fetch all, implemented as a generator, which isn't to standard,
        however, it doesn't make sense to return everything in a list, as that
        would use ridiculous memory for large result sets.
        """

        row = self.fetchone()
        while row is not None:
            yield row
            row = self.fetchone()

    def fetchmany(self, size=None):
        """ Fetch many """

        self._check_executed()
        if size is None:
            size = self.arraysize

        rows = []
        for i in range_type(size):
            row = self.read_next()
            if row is None:
                break
            rows.append(row)
            self.rownumber += 1
        return rows

    def scroll(self, value, mode='relative'):
        self._check_executed()

        if mode == 'relative':
            if value < 0:
                raise NotSupportedError(
                        "Backwards scrolling not supported by this cursor")

            for _ in range_type(value):
                self.read_next()
            self.rownumber += value
        elif mode == 'absolute':
            if value < self.rownumber:
                raise NotSupportedError(
                    "Backwards scrolling not supported by this cursor")

            end = value - self.rownumber
<<<<<<< HEAD
            for _ in range_type(end):
                self.read_next()
            self.rownumber = value
        else:
            raise ProgrammingError("unknown scroll mode %s" % mode)
=======
            for i in range(0, end): self.read_next()
            self.rownumber = value

class SSDictCursor(SSCursor):
    """ An unbuffered cursor, which returns results as a dictionary """
    
    def execute(self, query, args=None):
        result = super(SSDictCursor, self).execute(query, args)
        if self.description:
            self._fields = [field[0] for field in self.description]
        
        return result
    
    def read_next(self):
        """ Read next row """
    
        row = super(SSDictCursor, self).read_next()
        if row is not None:
            return dict(zip(self._fields, row))
        
        return None
    
>>>>>>> c2786bff
<|MERGE_RESOLUTION|>--- conflicted
+++ resolved
@@ -294,14 +294,9 @@
 
     def close(self):
         conn = self._get_db()
-<<<<<<< HEAD
-        conn._result._finish_unbuffered_query()
-
-=======
         if conn._result is not None:
             conn._result._finish_unbuffered_query()
-        
->>>>>>> c2786bff
+
         try:
             while self.nextset():
                 pass
@@ -389,33 +384,27 @@
                     "Backwards scrolling not supported by this cursor")
 
             end = value - self.rownumber
-<<<<<<< HEAD
             for _ in range_type(end):
                 self.read_next()
             self.rownumber = value
         else:
             raise ProgrammingError("unknown scroll mode %s" % mode)
-=======
-            for i in range(0, end): self.read_next()
-            self.rownumber = value
+
 
 class SSDictCursor(SSCursor):
     """ An unbuffered cursor, which returns results as a dictionary """
-    
+
     def execute(self, query, args=None):
         result = super(SSDictCursor, self).execute(query, args)
         if self.description:
             self._fields = [field[0] for field in self.description]
-        
-        return result
-    
+        return result
+
     def read_next(self):
         """ Read next row """
-    
+
         row = super(SSDictCursor, self).read_next()
         if row is not None:
             return dict(zip(self._fields, row))
-        
-        return None
-    
->>>>>>> c2786bff
+
+        return None