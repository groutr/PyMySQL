sudo: false
language: python
python: "3.4"
cache:
    directories:
        - mysql

env:
    matrix:
        - TOX_ENV=py26
        - TOX_ENV=py27
        - TOX_ENV=py33
        - TOX_ENV=py34
        - TOX_ENV=pypy
        - TOX_ENV=pypy3

matrix:
    include:
        - addons:
             mariadb: 5.5
          env: TOX_ENV=py27
        - addons:
             mariadb: 10.0
          env: TOX_ENV=py33
        - addons:
             mariadb: 10.1
          env: TOX_ENV=py34
        - env:
             - TOX_ENV=py34
             - DB=5.6.26
          addons:
              apt:
                 packages:
                     - libaio-dev
# really only need libaio1 however libaio-dev is whitelisted
#
# http://dev.mysql.com/downloads/mysql/5.7.html
#        - env:
#             - TOX_ENV=py34
#             - DB=5.7.8-rc

before_install:
install:
    - pip install -U tox coveralls

before_script:
    - if [ ! -z "${DB}" ]; then
          F=mysql-${DB}-linux-glibc2.5-x86_64;
          mkdir -p ${HOME}/mysql;
          P=${HOME}/mysql/${F} ;
          if [ ! -d "${P}" ]; then
              wget http://cdn.mysql.com/Downloads/MySQL-${DB%.*}/${F}.tar.gz -O - | tar -zxf - --directory=${HOME}/mysql ;
          fi;
          ${P}/scripts/mysql_install_db  --defaults-file=${P}/my.cnf --basedir=${P} --datadir=${HOME}/db-"${DB}" --log-error=/tmp/mysql.err;
          ${P}/bin/mysqld_safe --defaults-file=${P}/my.cnf --ledir=/ --mysqld=${P}/bin/mysqld  --datadir=${HOME}/db-${DB} --socket=/tmp/mysql.sock --port 3307 --innodb-buffer-pool-size=200M  --lc-messages-dir=${P}/share --plugin-dir=${P}/lib/plugin/ --log-error=/tmp/mysql.err &
          sleep 5; cat /tmp/mysql.err; df -h;
          mysql -S /tmp/mysql.sock "create user ${USER}@localhost; create user ${USER}@'%'; grant all on *.* to  ${USER}@localhost WITH GRANT OPTION;grant all on *.* to  ${USER}@'%' WITH GRANT OPTION;";
          echo 'check we are talking about the right sed' 1>&2 ;
          sed -e 's/3306/3307/g' -e 's:/var/run/mysqld/mysqld.sock:/tmp/mysql.sock:g' .travis.databases.json > pymysql/tests/databases.json;
          echo -e '[client]\nsocket = /tmp/mysql.sock\n' > "${HOME}"/.my.cnf ;
      else
          cp .travis.databases.json pymysql/tests/databases.json;
      fi
    - "mysql -e 'create database test_pymysql  DEFAULT CHARACTER SET utf8 DEFAULT COLLATE utf8_general_ci;'"
    - "mysql -e 'create database test_pymysql2 DEFAULT CHARACTER SET utf8 DEFAULT COLLATE utf8_general_ci;'"
    - "mysql -e 'select VERSION();'"
<<<<<<< HEAD
=======
    - cp .travis.databases.json pymysql/tests/databases.json
    - export COVERALLS_PARALLEL=true

after_success:
    - coveralls
>>>>>>> ff542d73

script:
    - tox -e $TOX_ENV

after_failure:
    - cat /tmp/mysql.err<|MERGE_RESOLUTION|>--- conflicted
+++ resolved
@@ -39,7 +39,6 @@
 #             - TOX_ENV=py34
 #             - DB=5.7.8-rc
 
-before_install:
 install:
     - pip install -U tox coveralls
 
@@ -64,17 +63,14 @@
     - "mysql -e 'create database test_pymysql  DEFAULT CHARACTER SET utf8 DEFAULT COLLATE utf8_general_ci;'"
     - "mysql -e 'create database test_pymysql2 DEFAULT CHARACTER SET utf8 DEFAULT COLLATE utf8_general_ci;'"
     - "mysql -e 'select VERSION();'"
-<<<<<<< HEAD
-=======
     - cp .travis.databases.json pymysql/tests/databases.json
     - export COVERALLS_PARALLEL=true
-
-after_success:
-    - coveralls
->>>>>>> ff542d73
 
 script:
     - tox -e $TOX_ENV
 
+after_success:
+    - coveralls
+
 after_failure:
     - cat /tmp/mysql.err