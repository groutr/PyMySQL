sudo: false
language: python
python: "3.4"
cache:
    pip: true


env:
    matrix:
        - TOX_ENV=py26
        - TOX_ENV=py27
        - TOX_ENV=py33
        - TOX_ENV=py34
        - TOX_ENV=pypy
        - TOX_ENV=pypy3

matrix:
    include:
        - addons:
             mariadb: 5.5
          env: TOX_ENV=py27
        - addons:
             mariadb: 10.0
          env: TOX_ENV=py33
        - addons:
             mariadb: 10.1
          env: TOX_ENV=py34
        - env:
             - TOX_ENV=py34
             - DB=5.6.26
          addons:
              apt:
                 packages:
                     - libaio-dev
          python: 3.3
          cache:
              directories:
                  - ${HOME}/mysql
        - env:
             - TOX_ENV=py34
             - DB=5.7.8-rc
          addons:
              apt:
                 packages:
                     - libaio-dev
          python: 3.4
          cache:
              directories:
                  - ${HOME}/mysql

# different py version from 5.6 and 5.7 as cache seems to be based on py version

# http://dev.mysql.com/downloads/mysql/5.7.html has latest development release version

# really only need libaio1 for DB builds however libaio-dev is whitelisted for container builds and liaio1 isn't

install:
    - pip install -U tox coveralls

before_script:
<<<<<<< HEAD
    - ./.travis.initialize.db.sh;
    - mysql -e 'create database test_pymysql  DEFAULT CHARACTER SET utf8 DEFAULT COLLATE utf8_general_ci;'
    - mysql -e 'create database test_pymysql2 DEFAULT CHARACTER SET utf8 DEFAULT COLLATE utf8_general_ci;'
    - mysql -u root -e "create user travis_pymysql2 identified by 'some password'; grant all on test_pymysql2.* to travis_pymysql2;"
    - mysql -u root -e "create user travis_pymysql2@localhost identified by 'some password'; grant all on test_pymysql2.* to travis_pymysql2@localhost;"
    - mysql -e 'select VERSION();'
    - rm -f ~/.my.cnf # set in .travis.initialize.db.sh for the above commands - we should be using database.json however

script:
    - tox -e $TOX_ENV
=======
    - "mysql -e 'create database test_pymysql  DEFAULT CHARACTER SET utf8 DEFAULT COLLATE utf8_general_ci;'"
    - "mysql -e 'create database test_pymysql2 DEFAULT CHARACTER SET utf8 DEFAULT COLLATE utf8_general_ci;'"
    - "mysql -e 'select VERSION();'"
    - cp .travis.databases.json pymysql/tests/databases.json
    - export COVERALLS_PARALLEL=true

after_success:
    - coveralls
>>>>>>> 662fbf42

after_failure:
    - cat /tmp/mysql.err<|MERGE_RESOLUTION|>--- conflicted
+++ resolved
@@ -58,7 +58,6 @@
     - pip install -U tox coveralls
 
 before_script:
-<<<<<<< HEAD
     - ./.travis.initialize.db.sh;
     - mysql -e 'create database test_pymysql  DEFAULT CHARACTER SET utf8 DEFAULT COLLATE utf8_general_ci;'
     - mysql -e 'create database test_pymysql2 DEFAULT CHARACTER SET utf8 DEFAULT COLLATE utf8_general_ci;'
@@ -66,19 +65,13 @@
     - mysql -u root -e "create user travis_pymysql2@localhost identified by 'some password'; grant all on test_pymysql2.* to travis_pymysql2@localhost;"
     - mysql -e 'select VERSION();'
     - rm -f ~/.my.cnf # set in .travis.initialize.db.sh for the above commands - we should be using database.json however
+    - export COVERALLS_PARALLEL=true
 
 script:
     - tox -e $TOX_ENV
-=======
-    - "mysql -e 'create database test_pymysql  DEFAULT CHARACTER SET utf8 DEFAULT COLLATE utf8_general_ci;'"
-    - "mysql -e 'create database test_pymysql2 DEFAULT CHARACTER SET utf8 DEFAULT COLLATE utf8_general_ci;'"
-    - "mysql -e 'select VERSION();'"
-    - cp .travis.databases.json pymysql/tests/databases.json
-    - export COVERALLS_PARALLEL=true
 
 after_success:
     - coveralls
->>>>>>> 662fbf42
 
 after_failure:
     - cat /tmp/mysql.err